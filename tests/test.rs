#[macro_use] extern crate lazy_static;
extern crate rustls;
extern crate tokio;
extern crate tokio_rustls;
extern crate webpki;

use std::{ io, thread };
use std::io::{ BufReader, Cursor };
use std::sync::Arc;
use std::sync::mpsc::channel;
use std::net::SocketAddr;
use tokio::net::{ TcpListener, TcpStream };
use rustls::{ ServerConfig, ClientConfig };
use rustls::internal::pemfile::{ certs, rsa_private_keys };
use tokio_rustls::{ TlsConnector, TlsAcceptor };

const CERT: &str = include_str!("end.cert");
const CHAIN: &str = include_str!("end.chain");
const RSA: &str = include_str!("end.rsa");

lazy_static!{
    static ref TEST_SERVER: (SocketAddr, &'static str, &'static str) = {
        use tokio::prelude::*;
        use tokio::io as aio;

        let cert = certs(&mut BufReader::new(Cursor::new(CERT))).unwrap();
        let mut keys = rsa_private_keys(&mut BufReader::new(Cursor::new(RSA))).unwrap();

<<<<<<< HEAD
    let mut config = ServerConfig::new(rustls::NoClientAuth::new());
    config.set_single_cert(cert, rsa)
        .expect("invalid key or certificate");
    let config = TlsAcceptor::from(Arc::new(config));
=======
        let mut config = ServerConfig::new(rustls::NoClientAuth::new());
        config.set_single_cert(cert, keys.pop().unwrap())
            .expect("invalid key or certificate");
        let config = Arc::new(config);
>>>>>>> 9378e415

        let (send, recv) = channel();

        thread::spawn(move || {
            let addr = SocketAddr::from(([127, 0, 0, 1], 0));
            let listener = TcpListener::bind(&addr).unwrap();

            send.send(listener.local_addr().unwrap()).unwrap();

<<<<<<< HEAD
        let done = listener.incoming()
            .for_each(move |stream| {
                let done = config.accept(stream)
                    .and_then(|stream| aio::read_exact(stream, vec![0; HELLO_WORLD.len()]))
                    .and_then(|(stream, buf)| {
                        assert_eq!(buf, HELLO_WORLD);
                        aio::write_all(stream, HELLO_WORLD)
                    })
                    .then(|_| Ok(()));
=======
            let done = listener.incoming()
                .for_each(move |stream| {
                    let done = config.accept_async(stream)
                        .and_then(|stream| {
                            let (reader, writer) = stream.split();
                            aio::copy(reader, writer)
                        })
                        .then(|_| Ok(()));
>>>>>>> 9378e415

                    tokio::spawn(done);
                    Ok(())
                })
                .map_err(|err| panic!("{:?}", err));

            tokio::run(done);
        });

        let addr = recv.recv().unwrap();
        (addr, "localhost", CHAIN)
    };
}


fn start_server() -> &'static (SocketAddr, &'static str, &'static str) {
    &*TEST_SERVER
}

fn start_client(addr: &SocketAddr, domain: &str, chain: &str) -> io::Result<()> {
    use tokio::prelude::*;
    use tokio::io as aio;

    const FILE: &'static [u8] = include_bytes!("../README.md");

    let domain = webpki::DNSNameRef::try_from_ascii_str(domain).unwrap();
    let mut config = ClientConfig::new();
<<<<<<< HEAD
    if let Some(mut chain) = chain {
        config.root_store.add_pem_file(&mut chain).unwrap();
    }
    let config = TlsConnector::from(Arc::new(config));

    let done = TcpStream::connect(addr)
        .and_then(|stream| config.connect(domain, stream))
        .and_then(|stream| aio::write_all(stream, HELLO_WORLD))
        .and_then(|(stream, _)| aio::read_exact(stream, vec![0; HELLO_WORLD.len()]))
=======
    let mut chain = BufReader::new(Cursor::new(chain));
    config.root_store.add_pem_file(&mut chain).unwrap();
    let config = Arc::new(config);

    let done = TcpStream::connect(addr)
        .and_then(|stream| config.connect_async(domain, stream))
        .and_then(|stream| aio::write_all(stream, FILE))
        .and_then(|(stream, _)| aio::read_exact(stream, vec![0; FILE.len()]))
>>>>>>> 9378e415
        .and_then(|(stream, buf)| {
            assert_eq!(buf, FILE);
            aio::shutdown(stream)
        })
        .map(drop);

    done.wait()
}

<<<<<<< HEAD
#[cfg(feature = "unstable-futures")]
fn start_client2(addr: &SocketAddr, domain: &str, chain: Option<BufReader<Cursor<&str>>>) -> io::Result<()> {
    use futures::FutureExt;
    use futures::io::{ AsyncReadExt, AsyncWriteExt };
    use futures::executor::block_on;

    let domain = webpki::DNSNameRef::try_from_ascii_str(domain).unwrap();
    let mut config = ClientConfig::new();
    if let Some(mut chain) = chain {
        config.root_store.add_pem_file(&mut chain).unwrap();
    }
    let config = TlsConnector::from(Arc::new(config));

    let done = TcpStream::connect(addr)
        .and_then(|stream| config.connect(domain, stream))
        .and_then(|stream| stream.write_all(HELLO_WORLD))
        .and_then(|(stream, _)| stream.read_exact(vec![0; HELLO_WORLD.len()]))
        .and_then(|(stream, buf)| {
            assert_eq!(buf, HELLO_WORLD);
            stream.close()
        })
        .map(drop);

    block_on(done)
}

=======
>>>>>>> 9378e415

#[test]
fn pass() {
    let (addr, domain, chain) = start_server();

    start_client(addr, domain, chain).unwrap();
}

#[test]
fn fail() {
    let (addr, domain, chain) = start_server();

    assert_ne!(domain, &"google.com");
    assert!(start_client(addr, "google.com", chain).is_err());
}<|MERGE_RESOLUTION|>--- conflicted
+++ resolved
@@ -26,17 +26,10 @@
         let cert = certs(&mut BufReader::new(Cursor::new(CERT))).unwrap();
         let mut keys = rsa_private_keys(&mut BufReader::new(Cursor::new(RSA))).unwrap();
 
-<<<<<<< HEAD
-    let mut config = ServerConfig::new(rustls::NoClientAuth::new());
-    config.set_single_cert(cert, rsa)
-        .expect("invalid key or certificate");
-    let config = TlsAcceptor::from(Arc::new(config));
-=======
         let mut config = ServerConfig::new(rustls::NoClientAuth::new());
         config.set_single_cert(cert, keys.pop().unwrap())
             .expect("invalid key or certificate");
-        let config = Arc::new(config);
->>>>>>> 9378e415
+        let config = TlsAcceptor::from(Arc::new(config));
 
         let (send, recv) = channel();
 
@@ -46,26 +39,14 @@
 
             send.send(listener.local_addr().unwrap()).unwrap();
 
-<<<<<<< HEAD
-        let done = listener.incoming()
-            .for_each(move |stream| {
-                let done = config.accept(stream)
-                    .and_then(|stream| aio::read_exact(stream, vec![0; HELLO_WORLD.len()]))
-                    .and_then(|(stream, buf)| {
-                        assert_eq!(buf, HELLO_WORLD);
-                        aio::write_all(stream, HELLO_WORLD)
-                    })
-                    .then(|_| Ok(()));
-=======
             let done = listener.incoming()
                 .for_each(move |stream| {
-                    let done = config.accept_async(stream)
+                    let done = config.accept(stream)
                         .and_then(|stream| {
                             let (reader, writer) = stream.split();
                             aio::copy(reader, writer)
                         })
                         .then(|_| Ok(()));
->>>>>>> 9378e415
 
                     tokio::spawn(done);
                     Ok(())
@@ -93,26 +74,14 @@
 
     let domain = webpki::DNSNameRef::try_from_ascii_str(domain).unwrap();
     let mut config = ClientConfig::new();
-<<<<<<< HEAD
-    if let Some(mut chain) = chain {
-        config.root_store.add_pem_file(&mut chain).unwrap();
-    }
+    let mut chain = BufReader::new(Cursor::new(chain));
+    config.root_store.add_pem_file(&mut chain).unwrap();
     let config = TlsConnector::from(Arc::new(config));
 
     let done = TcpStream::connect(addr)
         .and_then(|stream| config.connect(domain, stream))
-        .and_then(|stream| aio::write_all(stream, HELLO_WORLD))
-        .and_then(|(stream, _)| aio::read_exact(stream, vec![0; HELLO_WORLD.len()]))
-=======
-    let mut chain = BufReader::new(Cursor::new(chain));
-    config.root_store.add_pem_file(&mut chain).unwrap();
-    let config = Arc::new(config);
-
-    let done = TcpStream::connect(addr)
-        .and_then(|stream| config.connect_async(domain, stream))
         .and_then(|stream| aio::write_all(stream, FILE))
         .and_then(|(stream, _)| aio::read_exact(stream, vec![0; FILE.len()]))
->>>>>>> 9378e415
         .and_then(|(stream, buf)| {
             assert_eq!(buf, FILE);
             aio::shutdown(stream)
@@ -121,36 +90,6 @@
 
     done.wait()
 }
-
-<<<<<<< HEAD
-#[cfg(feature = "unstable-futures")]
-fn start_client2(addr: &SocketAddr, domain: &str, chain: Option<BufReader<Cursor<&str>>>) -> io::Result<()> {
-    use futures::FutureExt;
-    use futures::io::{ AsyncReadExt, AsyncWriteExt };
-    use futures::executor::block_on;
-
-    let domain = webpki::DNSNameRef::try_from_ascii_str(domain).unwrap();
-    let mut config = ClientConfig::new();
-    if let Some(mut chain) = chain {
-        config.root_store.add_pem_file(&mut chain).unwrap();
-    }
-    let config = TlsConnector::from(Arc::new(config));
-
-    let done = TcpStream::connect(addr)
-        .and_then(|stream| config.connect(domain, stream))
-        .and_then(|stream| stream.write_all(HELLO_WORLD))
-        .and_then(|(stream, _)| stream.read_exact(vec![0; HELLO_WORLD.len()]))
-        .and_then(|(stream, buf)| {
-            assert_eq!(buf, HELLO_WORLD);
-            stream.close()
-        })
-        .map(drop);
-
-    block_on(done)
-}
-
-=======
->>>>>>> 9378e415
 
 #[test]
 fn pass() {
